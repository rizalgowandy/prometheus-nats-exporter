[![License][License-Image]][License-Url] [![Build][Build-Status-Image]][Build-Status-Url] [![Coverage][Coverage-Image]][Coverage-Url]
# The Prometheus NATS Exporter
The Prometheus NATS Exporter consists of both a package and an application that exports [NATS server](http://nats.io/documentation/server/gnatsd-intro/) metrics to [Prometheus](https://prometheus.io/) for monitoring.  The exporter aggregates metrics from the server monitoring endpoints you choose (varz, connz, subsz, routez) from a NATS server into a single Prometheus exporter endpoint.

# Build
``` bash
export GO111MODULE=on
go build
```

# Run
Start the prometheus-nats-exporter executable, and poll the `varz` metrics endpoints of the NATS server
located on `localhost` configured with a monitor port of `5555`.

``` bash
prometheus-nats-exporter -varz "http://localhost:5555"
```

To run with docker, you can use the following image:

```sh
docker run synadia/prometheus-nats-exporter:0.3.0
```

## Usage
```bash
prometheus-nats-exporter <flags> url

Flags must include at least one of: -varz, -connz, -routez, -subz

Usage of ./prometheus-nats-exporter:
  -D	Enable debug log level.
  -DV
    	Enable debug and trace log levels.
  -V	Enable trace log level.
  -a string
    	Network host to listen on. (default "0.0.0.0")
  -addr string
    	Network host to listen on. (default "0.0.0.0")
  -channelz
    	Get streaming channel metrics.
  -connz
    	Get connection metrics.
  -http_pass string
    	Set the password for HTTP scrapes. NATS bcrypt supported.
  -http_user string
    	Enable basic auth and set user name for HTTP scrapes.
  -l string
    	Log file name.
  -log string
    	Log file name.
  -p int
    	Port to listen on. (default 7777)
  -path string
    	URL path from which to serve scrapes. (default "/metrics")
  -port int
<<<<<<< HEAD
    	Prometheus port to listen on. (default 7777)
  -prefix
    	Set the prefix for all the metrics.
=======
    	Port to listen on. (default 7777)
>>>>>>> ee177ad5
  -r string
    	Remote syslog address to write log statements.
  -remote_syslog string
    	Write log statements to a remote syslog.
  -ri int
    	Interval in seconds to retry NATS Server monitor URL. (default 30)
  -routez
    	Get route metrics.
  -s	Write log statements to the syslog.
  -serverz
    	Get streaming server metrics.
  -subz
    	Get subscription metrics.
  -syslog
    	Write log statements to the syslog.
  -tlscacert string
    	Client certificate CA for verification (used with HTTPS).
  -tlscert string
    	Server certificate file (Enables HTTPS).
  -tlskey string
    	Private key for server certificate (used with HTTPS).
  -varz
    	Get general metrics.
```

###  The URL parameter

The url parameter is a standard url.  Both `http` and `https` (when TLS is configured) is supported.

e.g.
`http://denver1.foobar.com:8222`

# Monitoring

The NATS Prometheus exporter exposes metrics through an HTTP interface, and will default to:
`http://0.0.0.0:7777/metrics`.

When `--http_user` and `--http_pass` is used, you will need to set the username password
in prometheus.  See `basic_auth` in the prometheus configuration documentation.  If using 
a bcrypted password use **a very low cost** as scrapes occur frequently.

It will return output that is readable by Prometheus.  

The returned data looks like this:
```text
# HELP gnatsd_varz_in_bytes in_bytes
# TYPE gnatsd_varz_in_bytes gauge
gnatsd_varz_in_bytes{server_id="http://localhost:8222"} 0
# HELP gnatsd_varz_in_msgs in_msgs
# TYPE gnatsd_varz_in_msgs gauge
gnatsd_varz_in_msgs{server_id="http://localhost:8222"} 0
# HELP gnatsd_varz_max_connections max_connections
# TYPE gnatsd_varz_max_connections gauge
gnatsd_varz_max_connections{server_id="http://localhost:8222"} 65536
```

# The NATS Prometheus Exporter API

The NATS prometheus exporter also provides a simple and easy to use API that allows it to run embedded in your code.  

## Import the exporter package

```go
    // import the API like this
    import (
      "github.com/nats-io/prometheus-nats-exporter/exporter"
    )
```

## API Usage

In just a few lines of code, configure and launch an instance of the exporter.

```go 
	// Get the default options, and set what you need to.  The listen address and port
	// is how prometheus can poll for collected data.
	opts := exporter.GetDefaultExporterOptions()
	opts.ListenAddress = "localhost"
	opts.ListenPort = 8888
	opts.GetVarz = true
	opts.NATSServerURL = "http://localhost:8222"

	// create an exporter instance, ready to be launched.
	exp := exporter.NewExporter(opts)

	// start collecting data
	exp.Start()

	// when done, simply call Stop()
	exp.Stop()

	// For convenience, you can block until the exporter is stopped
	exp.WaitUntilDone()
```

# Monitoring Walkthrough
For additional information, refer to the [walkthrough](walkthrough/README.md) of monitoring NATS with Prometheus and Grafana. The NATS Prometheus Exporter can be used to monitor NATS Streaming as well. Refer to the [walkthrough/streaming](walkthrough/streaming.md) documentation.

[License-Url]: https://www.apache.org/licenses/LICENSE-2.0
[License-Image]: https://img.shields.io/badge/License-Apache2-blue.svg
[Build-Status-Url]: http://travis-ci.org/nats-io/prometheus-nats-exporter
[Build-Status-Image]: https://travis-ci.org/nats-io/prometheus-nats-exporter.svg?branch=master
[Coverage-Url]: https://coveralls.io/r/nats-io/prometheus-nats-exporter?branch=master
[Coverage-image]: https://coveralls.io/repos/github/nats-io/prometheus-nats-exporter/badge.svg?branch=master<|MERGE_RESOLUTION|>--- conflicted
+++ resolved
@@ -54,13 +54,9 @@
   -path string
     	URL path from which to serve scrapes. (default "/metrics")
   -port int
-<<<<<<< HEAD
-    	Prometheus port to listen on. (default 7777)
+    	Port to listen on. (default 7777)
   -prefix
     	Set the prefix for all the metrics.
-=======
-    	Port to listen on. (default 7777)
->>>>>>> ee177ad5
   -r string
     	Remote syslog address to write log statements.
   -remote_syslog string
